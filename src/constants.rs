--- conflicted
+++ resolved
@@ -1,10 +1,6 @@
 pub const NAME: &str = "prometheus-license-exporter";
 pub const SOURCE: &str = "https://git.ypbind.de/cgit/prometheus-license-exporter";
-<<<<<<< HEAD
-pub const VERSION: &str = "1.4.1-20220526";
-=======
-pub const VERSION: &str = "1.4.2";
->>>>>>> f66b239f
+pub const VERSION: &str = "1.4.2-20220526";
 
 pub const DEFAULT_TIMEOUT: u64 = 60;
 pub const DEFAULT_PROMETHEUS_ADDRESS: &str = "localhost:9998";
